[tool.poetry]
name = "MTQE"
version = "0.1.0"
description = ""
authors = ["Applied Research Centre, The Alan Turing Institute <arc@turing.ac.uk>"]
readme = "README.md"
packages = [{include = "mtqe", from="src"}]

[tool.poetry.dependencies]
python = ">=3.9,<4.0.0"
ipywidgets = "^8.1.1"
jupyter = "^1.0.0"
matplotlib = "^3.8.0"
scikit-learn = "^1.4.0"
<<<<<<< HEAD
openai = "^1.14.0"
=======
huggingface-hub = "^0.21.3"
unbabel-comet = "^2.2.1"
wandb = "^0.16.4"
pyyaml = "^6.0.1"
>>>>>>> 9dd5dd5b

[tool.poetry.dev-dependencies]
pytest = "^7.4.2"
pytest-mock = "^3.11.1"
black = "^23.9.1"
flake8 = "^6.1.0"
isort = "^5.12.0"
pre-commit = "^3.4.0"
ipykernel = "^6.25.2"

[build-system]
requires = ["poetry-core"]
build-backend = "poetry.core.masonry.api"

[tool.black]
line-length = 120
include = '\.pyi?$'

[tool.flake8]
max-line-length = 120
extend-ignore = ["E203"]

[tool.isort]
profile = "black"<|MERGE_RESOLUTION|>--- conflicted
+++ resolved
@@ -12,14 +12,11 @@
 jupyter = "^1.0.0"
 matplotlib = "^3.8.0"
 scikit-learn = "^1.4.0"
-<<<<<<< HEAD
 openai = "^1.14.0"
-=======
 huggingface-hub = "^0.21.3"
 unbabel-comet = "^2.2.1"
 wandb = "^0.16.4"
 pyyaml = "^6.0.1"
->>>>>>> 9dd5dd5b
 
 [tool.poetry.dev-dependencies]
 pytest = "^7.4.2"
