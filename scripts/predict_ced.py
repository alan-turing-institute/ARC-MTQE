--- conflicted
+++ resolved
@@ -8,11 +8,7 @@
 from torch import cuda
 
 from mtqe.data.loaders import comet_format, load_ced_data
-<<<<<<< HEAD
-from mtqe.models.loaders import load_comet_model
-=======
 from mtqe.models.loaders import load_model_from_file
->>>>>>> 5ec6b77d
 from mtqe.utils.language_pairs import LI_LANGUAGE_PAIRS_WMT_21_CED
 from mtqe.utils.models import get_model_name
 from mtqe.utils.paths import CONFIG_DIR, PREDICTIONS_DIR
@@ -43,9 +39,6 @@
     lps: typing.List[str] = LI_LANGUAGE_PAIRS_WMT_21_CED,
 ) -> None:
     """
-<<<<<<< HEAD
-    Make predictions for WMT 2021 CED test and dev data using COMETKiwi 2022.
-=======
     Make predictions for dev or test data.
 
     Parameters
@@ -64,7 +57,6 @@
         Whether to make predictions for train, dev or test data. Defaults to 'dev'".
     lps: list[str]
         List of WMT21 language-pairs to make predictions for. Defaults to all.
->>>>>>> 5ec6b77d
     """
     # Get the model name given the experiment group name, experiment name, and seed
     model_name = get_model_name(experiment_group_name, experiment_name, seed)
@@ -89,29 +81,6 @@
     model = load_model_from_file(config, experiment_name, train_model=False)
 
     # save results here
-<<<<<<< HEAD
-    out_dir = os.path.join(PREDICTIONS_DIR, "ced_data")
-    os.makedirs(out_dir, exist_ok=True)
-
-    # make predictions for all language pairs listed here
-    for lp in LI_LANGUAGE_PAIRS_WMT_21_CED:
-        for data_split in ["dev", "test"]:
-            out_file_name = os.path.join(out_dir, f"{lp}_{data_split}_cometkiwi.csv")
-            if os.path.exists(out_file_name):
-                print(f"{out_file_name} already exists, skipping...")
-                continue
-
-            # load data
-            df_data = load_ced_data(data_split, lp)
-            comet_data = comet_format(df_data)
-
-            # predict
-            model_output = model.predict(comet_data, batch_size=8, gpus=0)
-
-            # save output
-            df_results = pd.DataFrame({"idx": df_data["idx"], "comet_score": model_output.scores})
-            df_results.to_csv(out_file_name, index=False)
-=======
     out_dir = os.path.join(PREDICTIONS_DIR, "ced_data", experiment_group_name)
     os.makedirs(out_dir, exist_ok=True)
 
@@ -143,7 +112,6 @@
         # NOTE: the sigmoid function has not been applied to this output.
         df_results = pd.DataFrame({"idx": df_data["idx"], "logits": model_output.scores})
         df_results.to_csv(out_file_name, index=False)
->>>>>>> 5ec6b77d
 
     return model
 
