--- conflicted
+++ resolved
@@ -40,18 +40,17 @@
 - [COMETKiwi-23-XL](https://huggingface.co/Unbabel/wmt23-cometkiwi-da-xl)
 - [COMETKiwi-23-XXL](https://huggingface.co/Unbabel/wmt23-cometkiwi-da-xxl)
 
-<<<<<<< HEAD
-To make predictions using GPT, you will need to have access to the OpenAI API. The API key will need to be saved as an environment variable named OPENAI_API_KEY. To do this in a Mac terminal:
-
-```
-export OPENAI_API_KEY="your_api_key"
-=======
 We use [WandB](https://wandb.ai/) to track experiments. It is necessary to login first (you should only need to do this once). The below code will prompt you for an API key, which you can find in the [User Settings](https://wandb.ai/settings):
 
 ```python
 import wandb
 wandb.login()
->>>>>>> 9dd5dd5b
+```
+
+To make predictions using GPT, you will need to have access to the OpenAI API. The API key will need to be saved as an environment variable named OPENAI_API_KEY. To do this in a Mac terminal:
+
+```
+export OPENAI_API_KEY="your_api_key"
 ```
 
 ## Structure of this repository
